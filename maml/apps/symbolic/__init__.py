"""
Symbolic learning
"""
try:
    import cvxpy as cp
except ImportError:
    cp = None

<<<<<<< HEAD
from ._selectors import SCAD, L0BrutalForce  # noqa
from ._feature_generator import FeatureGenerator, Operator
=======
from ._selectors import SCAD  # noqa
from ._feature_generator import FeatureGenerator, Operator  # noqa
>>>>>>> fc77b074

if cp is None:
    from ._selectors import (DantzigSelector, AdaptiveLasso,  # noqa
                             Lasso)  # noqa
else:
    # import from cvxpy alternatives
    from ._selectors_cvxpy import DantzigSelectorCP as DantzigSelector  # noqa
    from ._selectors_cvxpy import AdaptiveLassoCP as AdaptiveLasso  # noqa
    from ._selectors_cvxpy import LassoCP as Lasso  # noqa

from ._sis import SIS  # noqa

__all__ = [
    "DantzigSelector",
    "AdaptiveLasso",
    "SCAD",
    "Lasso",
    "SIS",
<<<<<<< HEAD
    "L0BrutalForce",
=======
>>>>>>> fc77b074
    "FeatureGenerator",
    "Operator"
]<|MERGE_RESOLUTION|>--- conflicted
+++ resolved
@@ -6,13 +6,9 @@
 except ImportError:
     cp = None
 
-<<<<<<< HEAD
 from ._selectors import SCAD, L0BrutalForce  # noqa
-from ._feature_generator import FeatureGenerator, Operator
-=======
 from ._selectors import SCAD  # noqa
 from ._feature_generator import FeatureGenerator, Operator  # noqa
->>>>>>> fc77b074
 
 if cp is None:
     from ._selectors import (DantzigSelector, AdaptiveLasso,  # noqa
@@ -31,10 +27,7 @@
     "SCAD",
     "Lasso",
     "SIS",
-<<<<<<< HEAD
     "L0BrutalForce",
-=======
->>>>>>> fc77b074
     "FeatureGenerator",
     "Operator"
 ]