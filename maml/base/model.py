--- conflicted
+++ resolved
@@ -127,16 +127,11 @@
 
 
 class ModelWithSklearn(BaseModel, SklearnMixin):
-<<<<<<< HEAD
     """MAML model with sklearn model as estimator
 
     Args:
         model (Any): ML models, for example, sklearn model or keras model
         describer (TransformerMixin): Describer that converts object into features
-=======
-    """
-    MAML model with sklearn model as estimator
->>>>>>> 9e72ca2d
     """
     def __init__(self, model: Union[BaseEstimator, KerasModel],
                  describer: TransformerMixin = None, **kwargs):
@@ -144,16 +139,11 @@
 
 
 class ModelWithKeras(BaseModel, KerasMixin):
-<<<<<<< HEAD
     """MAML model with keras model as estimators
 
     Args:
         model (Any): ML models, for example, sklearn model or keras model
         describer (TransformerMixin): Describer that converts object into features
-=======
-    """
-    MAML model with keras model as estimators
->>>>>>> 9e72ca2d
     """
     def __init__(self, model: Union[BaseEstimator, KerasModel],
                  describer: TransformerMixin = None, **kwargs):
